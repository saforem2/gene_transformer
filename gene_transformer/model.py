--- conflicted
+++ resolved
@@ -333,8 +333,4 @@
     if args.mode == "train":
         train(config)
     if args.mode == "inference":
-<<<<<<< HEAD
         inference(config, args.config, args.inference_dataset)
-=======
-        inference(config, args.inference_dataset)
->>>>>>> ca34ef16
